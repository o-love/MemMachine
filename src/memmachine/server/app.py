"""FastAPI application for the MemMachine memory system.

This module sets up and runs a FastAPI web server that provides endpoints for
interacting with the Profile Memory and Episodic Memory components.
It includes:
- API endpoints for adding and searching memories.
- Integration with FastMCP for exposing memory functions as tools to LLMs.
- Pydantic models for request and response validation.
- Lifespan management for initializing and cleaning up resources like database
  connections and memory managers.
"""

import argparse
import asyncio
import contextvars
import copy
import logging
import os
from contextlib import asynccontextmanager
from importlib import import_module
from typing import Any, Self, cast

import sqlalchemy
import uvicorn
import yaml
from dotenv import load_dotenv
from fastapi import FastAPI, Header, HTTPException, Request
from fastapi.exceptions import RequestValidationError
from fastapi.params import Depends
from fastapi.responses import Response
from fastmcp import FastMCP
from fastmcp.server.http import StarletteWithLifespan
from prometheus_client import CONTENT_TYPE_LATEST, generate_latest
from pydantic import BaseModel, Field, model_validator
from starlette.applications import Starlette
from starlette.types import Lifespan, Receive, Scope, Send

from memmachine.common.embedder import EmbedderBuilder
from memmachine.common.language_model import LanguageModelBuilder
from memmachine.common.metrics_factory import MetricsFactoryBuilder
from memmachine.episodic_memory.data_types import ContentType
from memmachine.episodic_memory.episodic_memory import (
    AsyncEpisodicMemory,
    EpisodicMemory,
)
from memmachine.episodic_memory.episodic_memory_manager import (
    EpisodicMemoryManager,
)
from memmachine.semantic_memory.semantic_memory import SemanticService
from memmachine.semantic_memory.semantic_model import (
    Resources,
)
from memmachine.semantic_memory.semantic_session_manager import SemanticSessionManager
from memmachine.semantic_memory.semantic_session_resource import (
    IsolationType,
    SessionIdManager,
    SessionResourceRetriever,
)
from memmachine.semantic_memory.storage.sqlalchemy_pgvector_semantic import (
    SqlAlchemyPgVectorSemanticStorage,
)

logger = logging.getLogger(__name__)


class AppConst:
    """Constants for app and header key names."""

    DEFAULT_GROUP_ID = "default"
    """Default value for group id when not provided."""

    DEFAULT_SESSION_ID = "default"
    """Default value for session id when not provided."""

    DEFAULT_USER_ID = "default"
    """Default value for user id when not provided."""

    DEFAULT_PRODUCER_ID = "default"
    """Default value for producer id when not provided."""

    DEFAULT_EPISODE_TYPE = "message"
    """Default value for episode type when not provided."""

    GROUP_ID_KEY = "group-id"
    """Header key for group ID."""

    SESSION_ID_KEY = "session-id"
    """Header key for session ID."""

    AGENT_ID_KEY = "agent-id"
    """Header key for agent ID."""

    USER_ID_KEY = "user-id"
    """Header key for user ID."""

    GROUP_ID_DOC = (
        "Unique identifier for a group or shared context. "
        "Used as the main filtering property. "
        "For single-user use cases, this can be the same as `user_id`. "
        "Defaults to `default` if not provided and user ids is empty. "
        "Defaults to the first user id if user ids are provided."
    )

    AGENT_ID_DOC = (
        "List of agent identifiers associated with this session. "
        "Useful if multiple AI agents participate in the same context. "
        "Defaults to `[]` if not provided."
    )

    USER_ID_DOC = (
        "List of user identifiers participating in this session. "
        "Used to isolate memories and data per user. "
        "Defaults to `['default']` if not provided."
    )

    SESSION_ID_DOC = (
        "Unique identifier for a specific session or conversation. "
        "Can represent a chat thread, Slack channel, or conversation instance. "
        "Should be unique per conversation to avoid data overlap. "
        "Defaults 'default' if not provided and user ids is empty. "
        "Defaults to the first `user_id` if user ids are provided."
    )

    PRODUCER_DOC = (
        "Identifier of the entity producing the episode. "
        "Default to the first `user_id` in the session if not provided. "
        "Default to `default` if user_id is not available."
    )

    PRODUCER_FOR_DOC = "Identifier of the entity for whom the episode is produced."

    EPISODE_CONTENT_DOC = "Content of the memory episode."

    EPISODE_TYPE_DOC = "Type of the episode content (e.g., message)."

    EPISODE_META_DOC = "Additional metadata for the episode."

    GROUP_ID_EXAMPLES = ["group-1234", "project-alpha", "team-chat"]
    AGENT_ID_EXAMPLES = ["crm", "healthcare", "sales", "agent-007"]
    USER_ID_EXAMPLES = ["user-001", "alice@example.com"]
    SESSION_ID_EXAMPLES = ["session-5678", "chat-thread-42", "conversation-abc"]
    PRODUCER_EXAMPLES = ["chatbot", "user-1234", "agent-007"]
    PRODUCER_FOR_EXAMPLES = ["user-1234", "team-alpha", "project-xyz"]
    EPISODE_CONTENT_EXAMPLES = ["Met at the coffee shop to discuss project updates."]
    EPISODE_TYPE_EXAMPLES = ["message"]
    EPISODE_META_EXAMPLES = [{"mood": "happy", "location": "office"}]


# Request session data
class SessionData(BaseModel):
    """Metadata used to organize and filter memory or conversation context.

    Each ID serves a different level of data separation:
    - `group_id`: identifies a shared context (e.g., a group chat or project).
    - `user_id`: identifies individual participants within the group.
    - `agent_id`: identifies the AI agent(s) involved in the session.
    - `session_id`: identifies a specific conversation thread or session.
    """

    group_id: str = Field(
        default="",
        description=AppConst.GROUP_ID_DOC,
        examples=AppConst.GROUP_ID_EXAMPLES,
    )

    agent_id: list[str] = Field(
        default=[],
        description=AppConst.AGENT_ID_DOC,
        examples=AppConst.AGENT_ID_EXAMPLES,
    )

    user_id: list[str] = Field(
        default=[],
        description=AppConst.USER_ID_DOC,
        examples=AppConst.USER_ID_EXAMPLES,
    )

    session_id: str = Field(
        default="",
        description=AppConst.SESSION_ID_DOC,
        examples=AppConst.SESSION_ID_EXAMPLES,
    )

    def merge(self, other: Self) -> None:
        """Merge another SessionData into this one in place.

        - Combine and deduplicate list fields.
        - Overwrite string fields if the new value is set.
        """

        def merge_lists(a: list[str], b: list[str]) -> list[str]:
            if a and b:
                ret = list(dict.fromkeys(a + b))  # preserve order & unique
            else:
                ret = a or b
            return sorted(ret)

        if other.group_id and other.group_id != AppConst.DEFAULT_GROUP_ID:
            self.group_id = other.group_id

        if other.session_id and other.session_id != AppConst.DEFAULT_SESSION_ID:
            self.session_id = other.session_id

        if other.user_id == [AppConst.DEFAULT_USER_ID]:
            other.user_id = []

        self.agent_id = merge_lists(self.agent_id, other.agent_id)
        self.user_id = merge_lists(self.user_id, other.user_id)

    def first_user_id(self) -> str:
        """Returns the first user ID if available, else default user id."""
        return self.user_id[0] if self.user_id else AppConst.DEFAULT_USER_ID

    def combined_user_ids(self) -> str:
        """format groups id to <size>#<user-id><size>#<user-id>..."""
        return "".join([f"{len(uid)}#{uid}" for uid in sorted(self.user_id)])

    def from_user_id_or(self, default_value: str) -> str:
        """returns the first user id or combined user ids as a default string."""
        size_user_id = len(self.user_id)
        if size_user_id == 0:
            return default_value
        elif size_user_id == 1:
            return self.first_user_id()
        else:
            return self.combined_user_ids()

    @model_validator(mode="after")
    def _set_default_group_id(self) -> Self:
        """Defaults group_id to default gr."""
        if not self.group_id:
            self.group_id = self.from_user_id_or(AppConst.DEFAULT_GROUP_ID)
        return self

    @model_validator(mode="after")
    def _set_default_session_id(self) -> Self:
        """Defaults session_id to 'default' if not set."""
        if not self.session_id:
            self.session_id = self.from_user_id_or(AppConst.DEFAULT_SESSION_ID)
        return self

    @model_validator(mode="after")
    def _set_default_user_id(self) -> Self:
        """Defaults user_id to ['default'] if not set."""
        if len(self.user_id) == 0 and len(self.agent_id) == 0:
            self.user_id = [AppConst.DEFAULT_USER_ID]
        else:
            self.user_id = sorted(self.user_id)
        return self

    def is_valid(self) -> bool:
        """Return False if the session data is invalid (both group_id and
        session_id are empty), True otherwise.
        """
        return (
            self.group_id != "" and self.session_id != "" and self.first_user_id() != ""
        )


class RequestWithSession(BaseModel):
    """Base class for requests that include session data."""

    session: SessionData | None = Field(
        None,
        description="Session field in the body is deprecated. "
        "Use header-based session instead.",
    )

    def log_error_with_session(self, e: HTTPException, message: str):
        sess = self.get_session()
        session_name = (
            f"{sess.group_id}-{sess.agent_id}-{sess.user_id}-{sess.session_id}"
        )
        logger.error(f"{message} for %s", session_name)
        logger.error(e)

    def get_session(self) -> SessionData:
        if self.session is None:
            return SessionData(
                group_id="",
                agent_id=[],
                user_id=[],
                session_id="",
            )
        return self.session

    def new_404_not_found_error(self, message: str):
        session = self.get_session()
        return HTTPException(
            status_code=404,
            detail=f"{message} for {session.user_id},"
            f"{session.session_id},"
            f"{session.group_id},"
            f"{session.agent_id}",
        )

    def merge_session(self, session: SessionData) -> None:
        """Merge another SessionData into this one in place.

        - Combine and deduplicate list fields.
        - Overwrite string fields if the new value is set.
        """
        if self.session is None:
            self.session = session
        else:
            self.session.merge(session)

    def validate_session(self) -> None:
        """Validate that the session data is not empty.
        Raises:
            RequestValidationError: If the session data is empty.
        """
        if self.session is None or not self.session.is_valid():
            # Raise the same type of validation error FastAPI uses
            raise RequestValidationError(
                [
                    {
                        "loc": ["header", "session"],
                        "msg": "group_id or session_id cannot be empty",
                        "type": "value_error.missing",
                    }
                ]
            )

    def merge_and_validate_session(self, other: SessionData) -> None:
        """Merge another SessionData into this one in place and validate.

        - Combine and deduplicate list fields.
        - Overwrite string fields if the new value is set.
        - Validate that the resulting session data is not empty.

        Raises:
            RequestValidationError: If the resulting session data is empty.
        """
        self.merge_session(other)
        self.validate_session()

    def update_response_session_header(self, response: Response | None) -> None:
        """Update the response headers with the session data."""
        if response is None:
            return
        sess = self.get_session()
        if sess.group_id:
            response.headers[AppConst.GROUP_ID_KEY] = sess.group_id
        if sess.session_id:
            response.headers[AppConst.SESSION_ID_KEY] = sess.session_id
        if sess.agent_id:
            response.headers[AppConst.AGENT_ID_KEY] = ",".join(sess.agent_id)
        if sess.user_id:
            response.headers[AppConst.USER_ID_KEY] = ",".join(sess.user_id)


# === Request Models ===
class NewEpisode(RequestWithSession):
    """Request model for adding a new memory episode."""

    producer: str = Field(
        default="",
        description=AppConst.PRODUCER_DOC,
        examples=AppConst.PRODUCER_EXAMPLES,
    )

    produced_for: str = Field(
        default="",
        description=AppConst.PRODUCER_FOR_DOC,
        examples=AppConst.PRODUCER_FOR_EXAMPLES,
    )

    episode_content: str | list[float] = Field(
        default="",
        description=AppConst.EPISODE_CONTENT_DOC,
        examples=AppConst.EPISODE_CONTENT_EXAMPLES,
    )

    episode_type: str = Field(
        default=AppConst.DEFAULT_EPISODE_TYPE,
        description=AppConst.EPISODE_TYPE_DOC,
        examples=AppConst.EPISODE_TYPE_EXAMPLES,
    )

    metadata: dict[str, Any] = Field(
        default_factory=dict,
        description=AppConst.EPISODE_META_DOC,
        examples=AppConst.EPISODE_META_EXAMPLES,
    )

    @model_validator(mode="after")
    def _set_default_producer_id(self) -> Self:
        """Defaults session_id to 'default' if not set."""
        if self.producer == "":
            if self.session is not None:
                self.producer = self.session.from_user_id_or("")
        if self.producer == "":
            self.session_id = AppConst.DEFAULT_PRODUCER_ID
        return self


class SearchQuery(RequestWithSession):
    """Request model for searching memories."""

    query: str
    filter: dict[str, Any] | None = None
    limit: int | None = None


def _split_str_to_list(s: str) -> list[str]:
    return [x.strip() for x in s.split(",") if x.strip() != ""]


async def _get_session_from_header(
    request: Request,
    group_id: str = Header(
        AppConst.DEFAULT_GROUP_ID,
        alias=AppConst.GROUP_ID_KEY,
        description=AppConst.GROUP_ID_DOC,
        examples=AppConst.GROUP_ID_EXAMPLES,
    ),
    session_id: str = Header(
        AppConst.DEFAULT_SESSION_ID,
        alias=AppConst.SESSION_ID_KEY,
        description=AppConst.SESSION_ID_DOC,
        examples=AppConst.SESSION_ID_EXAMPLES,
    ),
    agent_id: str = Header(
        "",
        alias=AppConst.AGENT_ID_KEY,
        description=AppConst.AGENT_ID_DOC,
        examples=AppConst.AGENT_ID_EXAMPLES,
    ),
    user_id: str = Header(
        "",
        alias=AppConst.USER_ID_KEY,
        description=AppConst.USER_ID_DOC,
        examples=AppConst.USER_ID_EXAMPLES,
    ),
) -> SessionData:
    """Extract session data from headers and return a SessionData object."""
    group_id_keys = [AppConst.GROUP_ID_KEY, "group_id"]
    session_id_keys = [AppConst.SESSION_ID_KEY, "session_id"]
    agent_id_keys = [AppConst.AGENT_ID_KEY, "agent_id"]
    user_id_keys = [AppConst.USER_ID_KEY, "user_id"]
    headers = request.headers

    def get_with_alias(possible_keys: list[str], default: str):
        for key in possible_keys:
            for hk, hv in headers.items():
                if hk.lower() == key.lower():
                    return hv
        return default

    group_id = get_with_alias(group_id_keys, group_id)
    session_id = get_with_alias(session_id_keys, session_id)
    agent_id = get_with_alias(agent_id_keys, agent_id)
    user_id = get_with_alias(user_id_keys, user_id)
    return SessionData(
        group_id=group_id,
        session_id=session_id,
        agent_id=_split_str_to_list(agent_id),
        user_id=_split_str_to_list(user_id),
    )


# === Response Models ===
class SearchResult(BaseModel):
    """Response model for memory search results."""

    status: int = 0
    content: dict[str, Any]


class MemorySession(BaseModel):
    """Response model for session information."""

    user_ids: list[str]
    session_id: str
    group_id: str | None
    agent_ids: list[str] | None


class AllSessionsResponse(BaseModel):
    """Response model for listing all sessions."""

    sessions: list[MemorySession]


class DeleteDataRequest(RequestWithSession):
    """Request model for deleting all data for a session."""

    pass


# === Globals ===
# Global instances for memory managers, initialized during app startup.
semantic_session_manager: SemanticSessionManager | None = None
session_id_manager: SessionIdManager | None = None
episodic_memory: EpisodicMemoryManager | None = None


# === Lifespan Management ===


async def initialize_resource(
    config_file: str,
) -> tuple[EpisodicMemoryManager, SemanticSessionManager, SessionIdManager]:
    """
    This is a temporary solution to unify the ProfileMemory and Episodic Memory
    configuration.
    Initializes the SemanticSessionManager and EpisodicMemoryManager instances,
    and establishes necessary connections (e.g., to the database).
    These resources are cleaned up on shutdown.
    Args:
        config_file: The path to the configuration file.
    Returns:
        A tuple containing the EpisodicMemoryManager, SemanticSessionManager,
        and SessionIdManager instances.
    """

    try:
        yaml_config = yaml.safe_load(open(config_file, encoding="utf-8"))
    except FileNotFoundError:
        raise FileNotFoundError(f"Config file {config_file} not found")
    except yaml.YAMLError:
        raise ValueError(f"Config file {config_file} is not valid YAML")
    except Exception as e:
        raise e

    def config_to_lowercase(data: Any) -> Any:
        """Recursively converts all dictionary keys in a nested structure
        to lowercase."""
        if isinstance(data, dict):
            return {k.lower(): config_to_lowercase(v) for k, v in data.items()}
        if isinstance(data, list):
            return [config_to_lowercase(i) for i in data]
        return data

    yaml_config = config_to_lowercase(yaml_config)

    # if the model is defined in the config, use it.
    profile_config = yaml_config.get("profile_memory", {})

    # create LLM model from the configuration
    model_config = yaml_config.get("model", {})

    model_name = profile_config.get("llm_model")
    if model_name is None:
        raise ValueError("Model not configured in config file for profile memory")

    model_def = model_config.get(model_name)
    if model_def is None:
        raise ValueError(f"Can not find definition of model{model_name}")

    profile_model = copy.deepcopy(model_def)
    metrics_manager = MetricsFactoryBuilder.build("prometheus", {}, {})
    profile_model["metrics_factory_id"] = "prometheus"
    metrics_injection = {}
    metrics_injection["prometheus"] = metrics_manager
    model_vendor = profile_model.pop("model_vendor")
    llm_model = LanguageModelBuilder.build(
        model_vendor, profile_model, metrics_injection
    )

    # create embedder
    embedders = yaml_config.get("embedder", {})
    embedder_id = profile_config.get("embedding_model")
    if embedder_id is None:
        raise ValueError(
            "Embedding model not configured in config file for profile memory"
        )

    embedder_def = embedders.get(embedder_id)
    if embedder_def is None:
        raise ValueError(f"Can not find definition of embedder {embedder_id}")

    embedder_config = copy.deepcopy(embedder_def["config"])
    if embedder_def["name"] == "openai":
        embedder_config["metrics_factory_id"] = "prometheus"

    embeddings = EmbedderBuilder.build(
        embedder_def["name"], embedder_config, metrics_injection
    )

    # Get the database configuration
    # get DB config from configuration file is available
    db_config_name = profile_config.get("database")
    if db_config_name is None:
        raise ValueError("Profile database not configured in config file")
    db_config = yaml_config.get("storage", {})
    db_config = db_config.get(db_config_name)
    if db_config is None:
        raise ValueError(f"Can not find configuration for database {db_config_name}")

    prompt_file = profile_config.get("prompt", "profile_prompt")
    prompt_module = import_module(f".prompt.{prompt_file}", __package__)

    # Load semantic types from the prompt module
    semantic_types = []
    if hasattr(prompt_module, "SEMANTIC_TYPE"):
        semantic_types.append(prompt_module.SEMANTIC_TYPE)
    else:
        raise ValueError(f"Can not find semantic type in prompt module {prompt_file}")

    pg_server = {
        "host": db_config.get("host", "localhost"),
        "port": db_config.get("port", 0),
        "user": db_config.get("user", ""),
        "password": db_config.get("password", ""),
        "database": db_config.get("database", ""),
    }
    sqlalchemy_engine = sqlalchemy.create_engine(
        f"postgresql://{pg_server['user']}:{pg_server['password']}@{pg_server['host']}:{pg_server['port']}/{pg_server['database']}"
    )
    semantic_storage = SqlAlchemyPgVectorSemanticStorage(sqlalchemy_engine)

    # Create session ID manager for semantic memory
    session_id_mgr = SessionIdManager()

    # Create resource retriever for semantic service
    default_resources = {
        IsolationType.PROFILE: Resources(
            embedder=embeddings,
            language_model=llm_model,
            semantic_types=semantic_types,
        ),
        IsolationType.SESSION: Resources(
            embedder=embeddings,
            language_model=llm_model,
            semantic_types=[],
        ),
    }
    resource_retriever = SessionResourceRetriever(session_id_mgr, default_resources)

    # Create semantic service
    semantic_service = SemanticService(
        SemanticService.Params(
            semantic_storage=semantic_storage,
            resource_retriever=resource_retriever,
        )
    )

    # Create semantic session manager
    semantic_session_mgr = SemanticSessionManager(
        semantic_service=semantic_service,
        history_storage=semantic_storage,
    )

    episodic_memory = EpisodicMemoryManager.create_episodic_memory_manager(config_file)
    return episodic_memory, semantic_session_mgr, session_id_mgr


<<<<<<< HEAD
@asynccontextmanager
async def http_app_lifespan(application: FastAPI):
    """Handles application startup and shutdown events.

    Initializes the SemanticSessionManager and EpisodicMemoryManager instances,
    and establishes necessary connections (e.g., to the database).
    These resources are cleaned up on shutdown.

    Args:
        app: The FastAPI application instance.
    """
    config_file = os.getenv("MEMORY_CONFIG", "cfg.yml")

    global episodic_memory
    global semantic_session_manager
    global session_id_manager
    (
        episodic_memory,
        semantic_session_manager,
        session_id_manager,
    ) = await initialize_resource(config_file)
    await semantic_session_manager._semantic_service.start()
    yield
    await semantic_session_manager._semantic_service.stop()
    await episodic_memory.shut_down()
=======
async def init_global_memory():
    config_file = os.getenv("MEMORY_CONFIG", "cfg.yml")

    global episodic_memory
    global profile_memory
    episodic_memory, profile_memory = await initialize_resource(config_file)
    await profile_memory.startup()
>>>>>>> dab4fdff


async def shutdown_global_memory():
    global episodic_memory
    global profile_memory
    if profile_memory is not None:
        await profile_memory.cleanup()
    if episodic_memory is not None:
        await episodic_memory.shut_down()


@asynccontextmanager
async def global_memory_lifespan():
    """Handles application startup and shutdown events.

    Initializes the ProfileMemory and EpisodicMemoryManager instances,
    and establishes necessary connections (e.g., to the database).
    These resources are cleaned up on shutdown.
    """
    await init_global_memory()
    yield
    await shutdown_global_memory()


# Context variable to hold the current user for this request
user_id_context_var: contextvars.ContextVar[str | None] = contextvars.ContextVar(
    "user_id_context", default=None
)


<<<<<<< HEAD
@mcp.tool()
async def mcp_add_session_memory(episode: NewEpisode) -> dict[str, Any]:
    """MCP tool to add a memory episode for a specific session. It adds the
    episode to both episodic and semantic memory.
=======
def get_current_user_id() -> str | None:
    """
    Get the current user ID from the contextvar.
>>>>>>> dab4fdff

    Returns:
        The user_id if available, None otherwise.
    """
    return user_id_context_var.get()


class UserIDContextMiddleware:
    """
    Middleware that extracts the user_id from the request and stores it
    in a ContextVar for easy access within MCP tools.

    Optionally override `user_id` from header "user-id".
    """

    def __init__(self, app: StarletteWithLifespan, header_name: str = "user-id"):
        self.app = app
        self.header_name = header_name

    async def __call__(self, scope: Scope, receive: Receive, send: Send):
        user_id: str | None = None

        if scope.get("type") == "http":
            headers = {
                k.decode().lower(): v.decode() for k, v in scope.get("headers", [])
            }
            user_id = headers.get(self.header_name.lower(), None)

        token = user_id_context_var.set(user_id)
        try:
            await self.app(scope, receive, send)
        finally:
            user_id_context_var.reset(token)

    @property
    def lifespan(self) -> Lifespan[Starlette]:
        return self.app.lifespan

<<<<<<< HEAD
@mcp.tool()
async def mcp_add_semantic_memory(episode: NewEpisode) -> dict[str, Any]:
    """MCP tool to add a memory episode for a specific session. It only
    adds the episode to profile memory.
=======
>>>>>>> dab4fdff

class MemMachineFastMCP(FastMCP):
    """Custom FastMCP subclass for MemMachine with authentication middleware."""

    def __init__(self, *args, **kwargs):
        super().__init__(*args, **kwargs)

<<<<<<< HEAD
    Returns:
        Status 0 if the memory was added successfully, Status -1 otherwise
        with error message.
    """
    try:
        await _add_semantic_memory(episode)
    except HTTPException as e:
        sess = episode.get_session()
        session_name = f"""{sess.group_id}-{sess.agent_id}-
                           {sess.user_id}-{sess.session_id}"""
        logger.error("Failed to add memory episode for %s", session_name)
        logger.error(e)
        return {"status": -1, "error_msg": str(e)}
    return {"status": 0, "error_msg": ""}
=======
    def get_app(self, path: str | None = None) -> UserIDContextMiddleware:
        """Override to add authentication middleware."""
        http_app = super().http_app(path=path)
        return UserIDContextMiddleware(http_app)
>>>>>>> dab4fdff


class McpStatus:
    """Status codes for MCP responses."""

    SUCCESS = 200


class McpResponse(BaseModel):
    """Error model for MCP responses."""

<<<<<<< HEAD
@mcp.tool()
async def mcp_search_semantic_memory(q: SearchQuery) -> SearchResult:
    """MCP tool to search for profile memories in a specific session.
    This tool does not require a pre-existing open session in the context.
    It searches only the profile memory for the provided query.
=======
    status: int
    """Error status code"""
    message: str
    """Error message"""
>>>>>>> dab4fdff


<<<<<<< HEAD
    Return:
        A SearchResult object if successful, None otherwise.
    """
    return await _search_semantic_memory(q)
=======
mcpSuccess = McpResponse(status=McpStatus.SUCCESS, message="Success")
>>>>>>> dab4fdff


class UserIDWithEnv(BaseModel):
    """
    Model with user_id that can be overridden by MM_USER_ID env var.
    """

    user_id: str = Field(
        ...,
        description=(
            "The unique identifier of the user whose memory is being updated. "
            "This ensures the new memory is stored under the correct profile."
        ),
        examples=["user"],
    )

    @model_validator(mode="after")
    def _update_user(self):
        """is MM_USER_ID env var set? If so, override user_id"""
        env_user_id = os.environ.get("MM_USER_ID")
        if env_user_id:
            self.user_id = env_user_id
        current_user_id = get_current_user_id()
        if current_user_id:
            self.user_id = current_user_id
        return self


class AddMemoryParam(UserIDWithEnv):
    """
    Parameters for adding memory.

    This model is used by chatbots or agents to store important information
    into memory for a specific user. The content should contain the **full
    conversational or contextual summary**, not just a short fragment.

    Chatbots should call this when they learn new facts about the user,
    observe recurring behaviors, or summarize recent discussions.
    """

    content: str = Field(
        ...,
        description=(
            "The complete context or summary to store in memory. "
            "When adding memory, include **all relevant background**, "
            "such as the current user message, prior conversation context, "
            "and any inferred meaning or conclusions. "
            "This allows future recall to be more accurate and useful."
        ),
        examples=[
            (
                "User discussed plans to visit Shanghai next month. "
                "They enjoy historical architecture and local cuisine. "
                "Mentioned interest in the Yu Garden and traditional tea houses."
            )
        ],
    )

    def get_new_episode(self) -> NewEpisode:
        """Convert to NewEpisode object."""
        session = SessionData(user_id=[self.user_id])
        return NewEpisode(
            session=session,
            episode_content=self.content,
            producer=self.user_id,
            produced_for=self.user_id,
        )


class SearchMemoryParam(UserIDWithEnv):
    """
    Parameters for searching a user's memory.

    This model is used by chatbots and agents to retrieve relevant
    information from both **profile memory** (long-term traits and facts)
    and **episodic memory** (past interactions and experiences).

    Chatbots should call this search automatically when context or
    prior information about the user or topic is missing.
    """

    query: str = Field(
        ...,
        description=(
            "The current user message or topic of discussion. "
            "This will be used as the semantic query to find related memories. "
            "If the chatbot is unsure about context or past topics, use the current "
            "user message as the query to recall relevant background."
        ),
        examples=["Tell me more about our trip to New York last summer."],
    )

    limit: int = Field(
        5,
        description=(
            "The maximum number of memory entries to retrieve. "
            "Defaults to 5 for efficiency. Increase if deeper recall is needed."
        ),
        ge=1,
        le=50,
        examples=[5],
    )

    def get_search_query(self) -> SearchQuery:
        """Convert to SearchQuery object."""
        session = SessionData(user_id=[self.user_id])
        return SearchQuery(
            session=session,
            query=self.query,
            limit=self.limit,
        )


mcp = MemMachineFastMCP("MemMachine")
mcp_app = mcp.get_app("/")


@asynccontextmanager
async def mcp_http_lifespan(application: FastAPI):
    """Manages the combined lifespan of the main app and the MCP app.

    This context manager chains the `http_app_lifespan` (for main application
    resources like memory managers) and the `mcp_app.lifespan` (for
    MCP-specific resources). It ensures that all resources are initialized on
    startup and cleaned up on shutdown in the correct order.

    Args:
        application: The FastAPI application instance.
    """
    async with global_memory_lifespan():
        async with mcp_app.lifespan(application):
            yield


app = FastAPI(lifespan=mcp_http_lifespan)
app.mount("/mcp", mcp_app)


@mcp.tool(
    name="add_memory",
    description=(
        "Store important new information about the user or conversation into memory. "
        "Use this automatically whenever the user shares new facts, preferences, "
        "plans, emotions, or other details that could be useful for future context. "
        "Include the **full conversation context** in the `content` field — not just a snippet. "
        "This tool writes to both short-term (episodic) and long-term (profile) memory, "
        "so that future interactions can recall relevant background knowledge even "
        "across different sessions."
    ),
)
async def mcp_add_memory(param: AddMemoryParam) -> McpResponse:
    """
    Add a new memory for the specified user.

    The model should call this whenever it detects new information
    worth remembering — for example, user preferences, recurring topics,
    or summaries of recent exchanges.

    Args:
        param: The memory entry containing the user ID and full context.
    Returns:
        McpResponse indicating success or failure.
    """
    episode = param.get_new_episode()
    try:
        await _add_memory(episode)
    except HTTPException as e:
        episode.log_error_with_session(e, "Failed to add memory episode")
        return McpResponse(status=e.status_code, message=str(e.detail))
    return mcpSuccess


@mcp.tool(
    name="search_memory",
    description=(
        "Retrieve relevant context, memories or profile for a user whenever "
        "context is missing or unclear. Use this whenever you need to recall "
        "what has been previously discussed, "
        "even if it was from an earlier conversation or session. "
        "This searches both profile memory (long-term user traits and facts) "
        "and episodic memory (past conversations and experiences)."
    ),
)
async def mcp_search_memory(param: SearchMemoryParam) -> McpResponse | SearchResult:
    """
    Search memory for the specified user.
    Args:
        param: The search memory parameter
    Returns:
        McpResponse on failure, or SearchResult on success
    """
    query = param.get_search_query()
    try:
        return await _search_memory(query)
    except HTTPException as e:
        query.log_error_with_session(e, "Failed to search memory")
        return McpResponse(status=e.status_code, message=str(e.detail))


# === Route Handlers ===
@app.post("/v1/memories")
async def add_memory(
    episode: NewEpisode,
    response: Response,
    session: SessionData = Depends(_get_session_from_header),  # type: ignore
):
    """Adds a memory episode to both episodic and semantic memory.

    This endpoint first retrieves the appropriate episodic memory instance
    based on the session context (group, agent, user, session IDs). It then
    adds the episode to the episodic memory. If successful, it also passes
    the message to the semantic memory for ingestion.

    Args:
        episode: The NewEpisode object containing the memory details.
        response: The HTTP response object to update headers.
        session: The session data from headers to merge with the request.

    Raises:
        HTTPException: 404 if no matching episodic memory instance is found.
        HTTPException: 400 if the producer or produced_for IDs are invalid
                       for the given context.
    """
    episode.merge_and_validate_session(session)
    episode.update_response_session_header(response)
    await _add_memory(episode)


async def _add_memory(episode: NewEpisode):
    """Adds a memory episode to both episodic and semantic memory.
    Internal function.  Shared by both REST API and MCP API

    See the docstring for add_memory() for details."""
    session = episode.get_session()
    group_id = session.group_id
    inst: EpisodicMemory | None = await cast(
        EpisodicMemoryManager, episodic_memory
    ).get_episodic_memory_instance(
        group_id=group_id if group_id is not None else "",
        agent_id=session.agent_id,
        user_id=session.user_id,
        session_id=session.session_id,
    )
    if inst is None:
        raise episode.new_404_not_found_error("unable to find episodic memory")
    async with AsyncEpisodicMemory(inst) as inst:
        success = await inst.add_memory_episode(
            producer=episode.producer,
            produced_for=episode.produced_for,
            episode_content=episode.episode_content,
            episode_type=episode.episode_type,
            content_type=ContentType.STRING,
            metadata=episode.metadata,
        )
        if not success:
            raise HTTPException(
                status_code=400,
                detail=f"""either {episode.producer} or {episode.produced_for}
                        is not in {session.user_id}
                        or {session.agent_id}""",
            )

        # Add to semantic memory using session manager
    await _add_semantic_memory(episode)


@app.post("/v1/memories/episodic")
async def add_episodic_memory(
    episode: NewEpisode,
    response: Response,
    session: SessionData = Depends(_get_session_from_header),  # type: ignore
):
    """Adds a memory episode to episodic memory only.

    This endpoint first retrieves the appropriate episodic memory instance
    based on the session context (group, agent, user, session IDs). It then
    adds the episode to the episodic memory. If successful, it also passes
    the message to the semantic memory for ingestion.

    Args:
        episode: The NewEpisode object containing the memory details.
        response: The HTTP response object to update headers.
        session: The session data from headers to merge with the request.

    Raises:
        HTTPException: 404 if no matching episodic memory instance is found.
        HTTPException: 400 if the producer or produced_for IDs are invalid
                       for the given context.
    """
    episode.merge_and_validate_session(session)
    episode.update_response_session_header(response)
    await _add_episodic_memory(episode)


async def _add_episodic_memory(episode: NewEpisode):
    """Adds a memory episode to both episodic and semantic memory.
    Internal function.  Shared by both REST API and MCP API

    See the docstring for add_episodic_memory() for details.
    """
    session = episode.get_session()
    group_id = session.group_id
    inst: EpisodicMemory | None = await cast(
        EpisodicMemoryManager, episodic_memory
    ).get_episodic_memory_instance(
        group_id=group_id if group_id is not None else "",
        agent_id=session.agent_id,
        user_id=session.user_id,
        session_id=session.session_id,
    )
    if inst is None:
        raise episode.new_404_not_found_error("unable to find episodic memory")
    async with AsyncEpisodicMemory(inst) as inst:
        success = await inst.add_memory_episode(
            producer=episode.producer,
            produced_for=episode.produced_for,
            episode_content=episode.episode_content,
            episode_type=episode.episode_type,
            content_type=ContentType.STRING,
            metadata=episode.metadata,
        )
        if not success:
            raise HTTPException(
                status_code=400,
                detail=f"""either {episode.producer} or {episode.produced_for}
                        is not in {session.user_id}
                        or {session.agent_id}""",
            )


@app.post("/v1/memories/profile")
async def add_profile_memory(
    episode: NewEpisode,
    response: Response,
    session: SessionData = Depends(_get_session_from_header),  # type: ignore
):
    """Adds a memory episode to both profile memory.

    This endpoint first retrieves the appropriate episodic memory instance
    based on the session context (group, agent, user, session IDs). It then
    adds the episode to the episodic memory. If successful, it also passes
    the message to the profile memory for ingestion.

    Args:
        episode: The NewEpisode object containing the memory details.
        response: The HTTP response object to update headers.
        session: The session data from headers to merge with the request.

    Raises:
        HTTPException: 404 if no matching episodic memory instance is found.
        HTTPException: 400 if the producer or produced_for IDs are invalid
                       for the given context.
    """
    episode.merge_and_validate_session(session)
    episode.update_response_session_header(response)
    await _add_semantic_memory(episode)


async def _add_semantic_memory(episode: NewEpisode):
    """Adds a memory episode to profile memory.
    Internal function.  Shared by both REST API and MCP API

    See the docstring for add_profile_memory() for details.
    """
    session = episode.get_session()

    semantic_session_data = cast(
        SessionIdManager, session_id_manager
    ).generate_session_data(
        profile_id=episode.producer,
        session_id=session.session_id,
    )

    await cast(SemanticSessionManager, semantic_session_manager).add_message(
        message=str(episode.episode_content),
        session_data=semantic_session_data,
    )


@app.post("/v1/memories/search")
async def search_memory(
    q: SearchQuery,
    response: Response,
    session: SessionData = Depends(_get_session_from_header),  # type: ignore
) -> SearchResult:
    """Searches for memories across both episodic and profile memory.

    Retrieves the relevant episodic memory instance and then performs
    concurrent searches in both the episodic memory and the profile memory.
    The results are combined into a single response object.

    Args:
        q: The SearchQuery object containing the query and context.
        response: The HTTP response object to update headers.
        session: The session data from headers to merge with the request.

    Returns:
        A SearchResult object containing results from both memory types.

    Raises:
        HTTPException: 404 if no matching episodic memory instance is found.
    """
    q.merge_and_validate_session(session)
    q.update_response_session_header(response)
    return await _search_memory(q)


async def _search_memory(q: SearchQuery) -> SearchResult:
    """Searches for memories across both episodic and profile memory.
    Internal function.  Shared by both REST API and MCP API
    See the docstring for search_memory() for details."""
    session = q.get_session()
    inst: EpisodicMemory | None = await cast(
        EpisodicMemoryManager, episodic_memory
    ).get_episodic_memory_instance(
        group_id=session.group_id,
        agent_id=session.agent_id,
        user_id=session.user_id,
        session_id=session.session_id,
    )
    if inst is None:
        raise q.new_404_not_found_error("unable to find episodic memory")
    async with AsyncEpisodicMemory(inst) as inst:
        # Search semantic memory using session manager

        res = await asyncio.gather(
            inst.query_memory(q.query, q.limit, q.filter), _search_semantic_memory(q)
        )
        return SearchResult(
            content={"episodic_memory": res[0], "profile_memory": res[1]}
        )


@app.post("/v1/memories/episodic/search")
async def search_episodic_memory(
    q: SearchQuery,
    response: Response,
    session: SessionData = Depends(_get_session_from_header),  # type: ignore
) -> SearchResult:
    """Searches for memories across both profile memory.

    Args:
        q: The SearchQuery object containing the query and context.
        response: The HTTP response object to update headers.
        session: The session data from headers to merge with the request.

    Returns:
        A SearchResult object containing results from episodic memory.

    Raises:
        HTTPException: 404 if no matching episodic memory instance is found.
    """
    q.merge_and_validate_session(session)
    q.update_response_session_header(response)
    return await _search_episodic_memory(q)


async def _search_episodic_memory(q: SearchQuery) -> SearchResult:
    """Searches for memories across episodic memory.
    Internal function.  Shared by both REST API and MCP API
    See the docstring for search_episodic_memory() for details.
    """
    session = q.get_session()
    group_id = session.group_id if session.group_id is not None else ""
    inst: EpisodicMemory | None = await cast(
        EpisodicMemoryManager, episodic_memory
    ).get_episodic_memory_instance(
        group_id=group_id,
        agent_id=session.agent_id,
        user_id=session.user_id,
        session_id=session.session_id,
    )
    if inst is None:
        raise q.new_404_not_found_error("unable to find episodic memory")
    async with AsyncEpisodicMemory(inst) as inst:
        res = await inst.query_memory(q.query, q.limit, q.filter)
        return SearchResult(content={"episodic_memory": res})


@app.post("/v1/memories/profile/search")
async def search_profile_memory(
    q: SearchQuery,
    response: Response,
    session: SessionData = Depends(_get_session_from_header),  # type: ignore
) -> SearchResult:
    """Searches for memories across profile memory.

    Args:
        q: The SearchQuery object containing the query and context.
        response: The HTTP response object to update headers.
        session: The session data from headers to merge with the request.

    Returns:
        A SearchResult object containing results from profile memory.

    Raises:
        HTTPException: 404 if no matching episodic memory instance is found.
    """
    q.merge_and_validate_session(session)
    q.update_response_session_header(response)
    return await _search_semantic_memory(q)


async def _search_semantic_memory(q: SearchQuery) -> SearchResult:
    """Searches for memories across profile memory.
    Internal function.  Shared by both REST API and MCP API
    See the docstring for search_profile_memory() for details.
    """
    session = q.get_session()

    # Search semantic memory using session manager
    semantic_session_data = cast(
        SessionIdManager, session_id_manager
    ).generate_session_data(
        profile_id=session.first_user_id(),
        session_id=session.session_id,
    )
    res = await cast(SemanticSessionManager, semantic_session_manager).search(
        message=q.query,
        session_data=semantic_session_data,
        k=q.limit if q.limit is not None else 5,
    )
    return SearchResult(content={"profile_memory": res})


@app.delete("/v1/memories")
async def delete_session_data(
    delete_req: DeleteDataRequest,
    response: Response,
    session: SessionData = Depends(_get_session_from_header),  # type: ignore
):
    """
    Delete data for a particular session
    Args:
        delete_req: The DeleteDataRequest object containing the session info.
        response: The HTTP response object to update headers.
        session: The session data from headers to merge with the request.
    """
    delete_req.merge_and_validate_session(session)
    delete_req.update_response_session_header(response)
    await _delete_session_data(delete_req)


async def _delete_session_data(delete_req: DeleteDataRequest):
    """Deletes all data for a specific session.
    Internal function.  Shared by both REST API and MCP API
    See the docstring for delete_session_data() for details.
    """
    session = delete_req.get_session()
    inst: EpisodicMemory | None = await cast(
        EpisodicMemoryManager, episodic_memory
    ).get_episodic_memory_instance(
        group_id=session.group_id,
        agent_id=session.agent_id,
        user_id=session.user_id,
        session_id=session.session_id,
    )
    if inst is None:
        raise delete_req.new_404_not_found_error("unable to find episodic memory")
    async with AsyncEpisodicMemory(inst) as inst:
        await inst.delete_data()


@app.get("/metrics")
async def metrics():
    return Response(generate_latest(), media_type=CONTENT_TYPE_LATEST)


@app.get("/v1/sessions")
async def get_all_sessions() -> AllSessionsResponse:
    """
    Get all sessions
    """
    sessions = cast(EpisodicMemoryManager, episodic_memory).get_all_sessions()
    return AllSessionsResponse(
        sessions=[
            MemorySession(
                group_id=s.group_id,
                session_id=s.session_id,
                user_ids=s.user_ids,
                agent_ids=s.agent_ids,
            )
            for s in sessions
        ]
    )


@app.get("/v1/users/{user_id}/sessions")
async def get_sessions_for_user(user_id: str) -> AllSessionsResponse:
    """
    Get all sessions for a particular user
    """
    sessions = cast(EpisodicMemoryManager, episodic_memory).get_user_sessions(user_id)
    return AllSessionsResponse(
        sessions=[
            MemorySession(
                group_id=s.group_id,
                session_id=s.session_id,
                user_ids=s.user_ids,
                agent_ids=s.agent_ids,
            )
            for s in sessions
        ]
    )


@app.get("/v1/groups/{group_id}/sessions")
async def get_sessions_for_group(group_id: str) -> AllSessionsResponse:
    """
    Get all sessions for a particular group
    """
    sessions = cast(EpisodicMemoryManager, episodic_memory).get_group_sessions(group_id)
    return AllSessionsResponse(
        sessions=[
            MemorySession(
                group_id=s.group_id,
                session_id=s.session_id,
                user_ids=s.user_ids,
                agent_ids=s.agent_ids,
            )
            for s in sessions
        ]
    )


@app.get("/v1/agents/{agent_id}/sessions")
async def get_sessions_for_agent(agent_id: str) -> AllSessionsResponse:
    """
    Get all sessions for a particular agent
    """
    sessions = cast(EpisodicMemoryManager, episodic_memory).get_agent_sessions(agent_id)
    return AllSessionsResponse(
        sessions=[
            MemorySession(
                group_id=s.group_id,
                session_id=s.session_id,
                user_ids=s.user_ids,
                agent_ids=s.agent_ids,
            )
            for s in sessions
        ]
    )


# === Health Check Endpoint ===
@app.get("/health")
async def health_check():
    """Health check endpoint for container orchestration."""
    try:
        # Check if memory managers are initialized
        if semantic_session_manager is None or episodic_memory is None:
            raise HTTPException(
                status_code=503, detail="Memory managers not initialized"
            )

        # Basic health check - could be extended to check database connectivity
        return {
            "status": "healthy",
            "service": "memmachine",
            "version": "1.0.0",
            "memory_managers": {
                "semantic_memory": semantic_session_manager is not None,
                "episodic_memory": episodic_memory is not None,
            },
        }
    except Exception as e:
        raise HTTPException(status_code=503, detail=f"Service unhealthy: {str(e)}")


async def start():
    """Runs the FastAPI application using uvicorn server."""
    port_num = os.getenv("PORT", "8080")
    host_name = os.getenv("HOST", "0.0.0.0")

    await uvicorn.Server(
        uvicorn.Config(app, host=host_name, port=int(port_num))
    ).serve()


def main():
    """Main entry point for the application."""
    log_level = os.getenv("LOG_LEVEL", "INFO").upper()
    log_format = os.getenv("LOG_FORMAT", "%(levelname)-7s %(message)s")
    logging.basicConfig(
        level=log_level,
        format=log_format,
    )
    # Load environment variables from .env file
    load_dotenv()

    # Parse command line arguments
    parser = argparse.ArgumentParser(description="MemMachine server")
    parser.add_argument(
        "--stdio",
        action="store_true",
        help="Run in MCP stdio mode",
    )
    args = parser.parse_args()

    if args.stdio:
        # MCP stdio mode
        config_file = os.getenv("MEMORY_CONFIG", "configuration.yml")

        async def run_mcp_server():
            """Initialize resources and run MCP server in the same event loop."""
            global episodic_memory, semantic_session_manager, session_id_manager
            try:
                (
                    episodic_memory,
                    semantic_session_manager,
                    session_id_manager,
                ) = await initialize_resource(config_file)
                await semantic_session_manager._semantic_service.start()
                await mcp.run_stdio_async()
            finally:
                # Clean up resources when server stops
                if semantic_session_manager:
                    await semantic_session_manager._semantic_service.stop()

        asyncio.run(run_mcp_server())
    else:
        # HTTP mode for REST API
        asyncio.run(start())


if __name__ == "__main__":
    main()<|MERGE_RESOLUTION|>--- conflicted
+++ resolved
@@ -647,18 +647,7 @@
     return episodic_memory, semantic_session_mgr, session_id_mgr
 
 
-<<<<<<< HEAD
-@asynccontextmanager
-async def http_app_lifespan(application: FastAPI):
-    """Handles application startup and shutdown events.
-
-    Initializes the SemanticSessionManager and EpisodicMemoryManager instances,
-    and establishes necessary connections (e.g., to the database).
-    These resources are cleaned up on shutdown.
-
-    Args:
-        app: The FastAPI application instance.
-    """
+async def init_global_memory():
     config_file = os.getenv("MEMORY_CONFIG", "cfg.yml")
 
     global episodic_memory
@@ -670,25 +659,13 @@
         session_id_manager,
     ) = await initialize_resource(config_file)
     await semantic_session_manager._semantic_service.start()
-    yield
-    await semantic_session_manager._semantic_service.stop()
-    await episodic_memory.shut_down()
-=======
-async def init_global_memory():
-    config_file = os.getenv("MEMORY_CONFIG", "cfg.yml")
-
-    global episodic_memory
-    global profile_memory
-    episodic_memory, profile_memory = await initialize_resource(config_file)
-    await profile_memory.startup()
->>>>>>> dab4fdff
 
 
 async def shutdown_global_memory():
     global episodic_memory
     global profile_memory
     if profile_memory is not None:
-        await profile_memory.cleanup()
+        await semantic_session_manager._semantic_service.stop()
     if episodic_memory is not None:
         await episodic_memory.shut_down()
 
@@ -712,16 +689,9 @@
 )
 
 
-<<<<<<< HEAD
-@mcp.tool()
-async def mcp_add_session_memory(episode: NewEpisode) -> dict[str, Any]:
-    """MCP tool to add a memory episode for a specific session. It adds the
-    episode to both episodic and semantic memory.
-=======
 def get_current_user_id() -> str | None:
     """
     Get the current user ID from the contextvar.
->>>>>>> dab4fdff
 
     Returns:
         The user_id if available, None otherwise.
@@ -760,13 +730,6 @@
     def lifespan(self) -> Lifespan[Starlette]:
         return self.app.lifespan
 
-<<<<<<< HEAD
-@mcp.tool()
-async def mcp_add_semantic_memory(episode: NewEpisode) -> dict[str, Any]:
-    """MCP tool to add a memory episode for a specific session. It only
-    adds the episode to profile memory.
-=======
->>>>>>> dab4fdff
 
 class MemMachineFastMCP(FastMCP):
     """Custom FastMCP subclass for MemMachine with authentication middleware."""
@@ -774,27 +737,10 @@
     def __init__(self, *args, **kwargs):
         super().__init__(*args, **kwargs)
 
-<<<<<<< HEAD
-    Returns:
-        Status 0 if the memory was added successfully, Status -1 otherwise
-        with error message.
-    """
-    try:
-        await _add_semantic_memory(episode)
-    except HTTPException as e:
-        sess = episode.get_session()
-        session_name = f"""{sess.group_id}-{sess.agent_id}-
-                           {sess.user_id}-{sess.session_id}"""
-        logger.error("Failed to add memory episode for %s", session_name)
-        logger.error(e)
-        return {"status": -1, "error_msg": str(e)}
-    return {"status": 0, "error_msg": ""}
-=======
     def get_app(self, path: str | None = None) -> UserIDContextMiddleware:
         """Override to add authentication middleware."""
         http_app = super().http_app(path=path)
         return UserIDContextMiddleware(http_app)
->>>>>>> dab4fdff
 
 
 class McpStatus:
@@ -806,28 +752,13 @@
 class McpResponse(BaseModel):
     """Error model for MCP responses."""
 
-<<<<<<< HEAD
-@mcp.tool()
-async def mcp_search_semantic_memory(q: SearchQuery) -> SearchResult:
-    """MCP tool to search for profile memories in a specific session.
-    This tool does not require a pre-existing open session in the context.
-    It searches only the profile memory for the provided query.
-=======
     status: int
     """Error status code"""
     message: str
     """Error message"""
->>>>>>> dab4fdff
-
-
-<<<<<<< HEAD
-    Return:
-        A SearchResult object if successful, None otherwise.
-    """
-    return await _search_semantic_memory(q)
-=======
+
+
 mcpSuccess = McpResponse(status=McpStatus.SUCCESS, message="Success")
->>>>>>> dab4fdff
 
 
 class UserIDWithEnv(BaseModel):
@@ -1090,7 +1021,7 @@
                         or {session.agent_id}""",
             )
 
-        # Add to semantic memory using session manager
+    # Add to semantic memory using session manager
     await _add_semantic_memory(episode)
 
 
