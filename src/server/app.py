--- conflicted
+++ resolved
@@ -179,29 +179,9 @@
     embeddings = OpenAIEmbedder({"api_key": api_key})
 
     global profile_memory
-<<<<<<< HEAD
-    prompt_file = yaml_config.get("prompt", {}).get("profile", "profile_prompt")
-    db_host = os.getenv("POSTGRES_HOST")
-    db_port = os.getenv("POSTGRES_PORT")
-    db_user = os.getenv("POSTGRES_USER")
-    db_pass = os.getenv("POSTGRES_PASS")
-    db_name = os.getenv("POSTGRES_DB")
-    # get DB config from configuration file is available
-    db_config_name = profile_config.get("database")
-    if db_config_name is not None:
-        db_config = yaml_config.get("storage", {})
-        db_config = db_config.get(db_config_name)
-        if db_config is not None:
-            db_host = db_config.get("host", db_host)
-            db_port = db_config.get("port", db_port)
-            db_user = db_config.get("user", db_user)
-            db_pass = db_config.get("password", db_pass)
-            db_name = db_config.get("database", db_name)
-=======
     prompt_file = yaml_config.get("prompt", {}).get(
         "profile", "profile_prompt"
     )
->>>>>>> 09b1c316
 
     db_config = get_db_config(yaml_config)
     profile_memory = ProfileMemory(
@@ -217,42 +197,14 @@
         prompt_module=import_module(f".prompt.{prompt_file}", __package__),
     )
     global episodic_memory
-    episodic_memory = EpisodicMemoryManager.create_episodic_memory_manager(config_file)
+    episodic_memory = EpisodicMemoryManager.create_episodic_memory_manager(
+        config_file
+    )
     await profile_memory.startup()
     yield
     await profile_memory.cleanup()
     await episodic_memory.shut_down()
 
-<<<<<<< HEAD
-
-app = FastAPI(lifespan=http_app_lifespan)
-app.add_route("/metrics", make_asgi_app())
-
-
-# === Health Check Endpoint ===
-@app.get("/health")
-async def health_check():
-    """Health check endpoint for container orchestration."""
-    try:
-        # Check if memory managers are initialized
-        if profile_memory is None or episodic_memory is None:
-            raise HTTPException(
-                status_code=503, detail="Memory managers not initialized"
-            )
-
-        # Basic health check - could be extended to check database connectivity
-        return {
-            "status": "healthy",
-            "service": "memmachine",
-            "version": "1.0.0",
-            "memory_managers": {
-                "profile_memory": profile_memory is not None,
-                "episodic_memory": episodic_memory is not None,
-            },
-        }
-    except Exception as e:
-        raise HTTPException(status_code=503, detail=f"Service unhealthy: {str(e)}")
-=======
 mcp = FastMCP("MemMachine")
 mcp_app = mcp.http_app("/mcp")
 
@@ -415,8 +367,6 @@
         An AllSessionsResponse containing a list of sessions for the agent.
     """
     return await get_sessions_for_agent(agent_id)
->>>>>>> 09b1c316
-
 
 # === Route Handlers ===
 @app.post("/v1/memories")
